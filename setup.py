--- conflicted
+++ resolved
@@ -164,13 +164,10 @@
                       'doc': ["Sphinx >= 1.2.2", "sphinx-bootstrap-theme"]},
       install_requires=['click', 'numpy >= 1.7',
                         'scikit-bio >= 0.2.2, < 0.3.0',
-<<<<<<< HEAD
-                        'biom-format >= 2.1.3, < 2.2.0'],
-=======
+                        'biom-format >= 2.1.3, < 2.2.0',
                         'burrito < 1.0.0',
                         'burrito-fillings == 0.1.0-dev'],
       dependency_links=[('https://github.com/biocore/burrito-fillings/archive/'
                         'master.zip#egg=burrito-fillings-0.1.0-dev')],
->>>>>>> 0775515e
       classifiers=classifiers
       )