--- conflicted
+++ resolved
@@ -101,14 +101,8 @@
 
     logger.info('error_dist is : %s' % error_dist)
 
-<<<<<<< HEAD
-    seqs = deblur(sequence_generator(seqs_fp), read_error, mean_error, 
-                  error_dist, indel_prob, indel_max)
-=======
-    with open(seqs_fp, 'U') as f:
-        seqs = deblur(parse_fasta(f), mean_error, error_dist,
-                      indel_prob, indel_max)
->>>>>>> a4ca6093
+    seqs = deblur(sequence_generator(seqs_fp), mean_error, error_dist, 
+                  indel_prob, indel_max)
 
     output_path = "%s.clean" % seqs_fp
     with open(output_path, 'w') as f:
