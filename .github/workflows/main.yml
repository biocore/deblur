--- conflicted
+++ resolved
@@ -30,9 +30,6 @@
         run: |
           conda create --yes -n deblur python=${{ matrix.python-version }} pip nose flake8 h5py
           conda activate deblur
-<<<<<<< HEAD
-          conda install --yes -c bioconda "VSEARCH=2.7.0" MAFFT>=7.394 SortMeRNA=2.0
-=======
           conda install --yes -c bioconda VSEARCH>=2.7.0 MAFFT>=7.394 SortMeRNA=2.0
 
 
@@ -50,7 +47,6 @@
           echo "=============================="
           echo "=============================="
 
->>>>>>> b9554c24
           pip install coveralls
           pip install -e .
 
